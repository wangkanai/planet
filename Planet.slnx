--- conflicted
+++ resolved
@@ -59,13 +59,10 @@
     <File Path="Graphics\docs\Architecture_design.md" />
     <File Path="Graphics\docs\chapter01.md" />
     <File Path="Graphics\docs\chapter02.md" />
-<<<<<<< HEAD
-=======
-    <File Path="Graphics\docs\README.md" />
->>>>>>> d9287e7c
     <File Path="Graphics\docs\chapter03.md" />
     <File Path="Graphics\docs\chapter04.md" />
     <File Path="Graphics\docs\chapter05.md" />
+    <File Path="Graphics\docs\README.md" />
   </Folder>
   <Folder Name="/Graphics/Rasters/">
     <Project Path="Graphics\Rasters\benchmark\Wangkanai.Graphics.Rasters.Benchmark.csproj" Type="Classic C#" />
